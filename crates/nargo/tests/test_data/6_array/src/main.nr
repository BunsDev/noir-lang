//Basic tests for arrays 
fn main(x: [u32; 5], y: [u32; 5], mut z: u32, t: u32) {  
    let mut c = 2301;
<<<<<<< HEAD
    let idx = (z - 5*t - 5) as Field;
=======
    let _idx = (z - 5*t - 5) as Field;
>>>>>>> f74e8fa8
    z = y[4];
    //Test 1: 
    for i in 0..5 {
       c = z*z*y[i];
       z -= c;
    }
    constrain (z==0);    //y[4]=0, so c and z are always 0

    //Test 2:
    c = 2301 as u32;
    for i in 0..5 {
       c = t+2 as u32;
       c = z*z*x[i];
       z += x[i]*y[i] - c;
    }
    constrain (z==3814912846);

    //Test 3:
    c = 2300001 as u32;
    z = y[4];
    for i in 0..5 {
       z  = z + x[i]*y[i];
        for _i in 0..3 {
            c = i as u32 - 2 as u32;
            z *= c;
        }
    }
    constrain (z==41472);

    //Test 4:
    z = y[4];
    for i in 0..3 {
       z += x[i] * y[i];
       for j in 0..2 {
          z += x[i+j] - y[i+j];
       }
    }
    constrain (z ==11539);

    //Test 5:
    let cc = if z < 1 { x } else { y };
    constrain cc[0] == y[0];

    // Test 6: for-each loops
    for y_elem in y {
        for x_elem in x {
            constrain x_elem != y_elem;
        }
    }

<<<<<<< HEAD
    //dynamic array test
    dyn_array(x, idx, idx - 3); 
}

fn dyn_array(mut x: [u32; 5], y: Field, z: Field) {
    constrain x[y] == 111;
    constrain x[z] == 101;
    x[z] = 0;
    constrain x[y] == 111;
    constrain x[1] == 0;
    if y as u32 < 10 {
      x[y] = x[y] - 2;
    } else {
      x[y] = 0;
    }
    constrain x[4] == 109;
}
=======
    //dynamic array test - TODO uncomment the call below when activating dynamic arrays
    //dyn_array(x, idx, idx - 3); 
}

// fn dyn_array(mut x: [u32; 5], y: Field, z: Field) {
//     constrain x[y] == 111;
//     constrain x[z] == 101;
//     x[z] = 0;
//     constrain x[y] == 111;
//     constrain x[1] == 0;
//     if y as u32 < 10 {
//       x[y] = x[y] - 2;
//     } else {
//       x[y] = 0;
//     }
//     constrain x[4] == 109;
// }
>>>>>>> f74e8fa8
<|MERGE_RESOLUTION|>--- conflicted
+++ resolved
@@ -1,11 +1,7 @@
 //Basic tests for arrays 
 fn main(x: [u32; 5], y: [u32; 5], mut z: u32, t: u32) {  
     let mut c = 2301;
-<<<<<<< HEAD
-    let idx = (z - 5*t - 5) as Field;
-=======
     let _idx = (z - 5*t - 5) as Field;
->>>>>>> f74e8fa8
     z = y[4];
     //Test 1: 
     for i in 0..5 {
@@ -56,25 +52,6 @@
         }
     }
 
-<<<<<<< HEAD
-    //dynamic array test
-    dyn_array(x, idx, idx - 3); 
-}
-
-fn dyn_array(mut x: [u32; 5], y: Field, z: Field) {
-    constrain x[y] == 111;
-    constrain x[z] == 101;
-    x[z] = 0;
-    constrain x[y] == 111;
-    constrain x[1] == 0;
-    if y as u32 < 10 {
-      x[y] = x[y] - 2;
-    } else {
-      x[y] = 0;
-    }
-    constrain x[4] == 109;
-}
-=======
     //dynamic array test - TODO uncomment the call below when activating dynamic arrays
     //dyn_array(x, idx, idx - 3); 
 }
@@ -91,5 +68,4 @@
 //       x[y] = 0;
 //     }
 //     constrain x[4] == 109;
-// }
->>>>>>> f74e8fa8
+// }