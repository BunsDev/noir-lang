--- conflicted
+++ resolved
@@ -561,22 +561,6 @@
         self.function_definition_ids[&function]
     }
 
-<<<<<<< HEAD
-    pub fn set_opcode_support(&mut self, is_opcode_supported: Box<dyn Fn(&Opcode) -> bool>) {
-        self.is_opcode_supported = is_opcode_supported;
-    }
-
-    #[allow(deprecated)]
-    pub fn foreign(&self, opcode: &str) -> bool {
-        let black_box_func_call = match acvm::acir::BlackBoxFunc::lookup(opcode) {
-            Some(black_box_func) => BlackBoxFuncCall::dummy(black_box_func),
-            None => return false,
-        };
-        (self.is_opcode_supported)(&Opcode::BlackBoxFuncCall(black_box_func_call))
-    }
-
-=======
->>>>>>> e790c9f5
     pub fn push_delayed_type_check(&mut self, f: TypeCheckFn) {
         self.delayed_type_checks.push(f);
     }
