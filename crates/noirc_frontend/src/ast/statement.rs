--- conflicted
+++ resolved
@@ -134,25 +134,6 @@
         })
     }
 
-<<<<<<< HEAD
-    pub fn new_const(((pattern, r#type), expression): ((Pattern, Type), Expression)) -> Statement {
-        Statement::Const(ConstStatement {
-            pattern,
-            r#type,
-            expression,
-        })
-    }
-
-    pub fn new_priv(((pattern, r#type), expression): ((Pattern, Type), Expression)) -> Statement {
-        Statement::Private(PrivateStatement {
-            pattern,
-            r#type,
-            expression,
-        })
-    }
-
-=======
->>>>>>> ea6c7bb3
     pub fn add_semicolon(
         self,
         semi: Option<Token>,
@@ -290,23 +271,6 @@
 }
 
 #[derive(Debug, PartialEq, Eq, Clone)]
-<<<<<<< HEAD
-pub struct ConstStatement {
-    pub pattern: Pattern,
-    pub r#type: Type, // This will always be a Literal FieldElement
-    pub expression: Expression,
-}
-
-#[derive(Debug, PartialEq, Eq, Clone)]
-pub struct PrivateStatement {
-    pub pattern: Pattern,
-    pub r#type: Type,
-    pub expression: Expression,
-}
-
-#[derive(Debug, PartialEq, Eq, Clone)]
-=======
->>>>>>> ea6c7bb3
 pub struct AssignStatement {
     pub identifier: Ident,
     pub expression: Expression,
@@ -352,29 +316,6 @@
     }
 }
 
-<<<<<<< HEAD
-impl Display for ConstStatement {
-    fn fmt(&self, f: &mut std::fmt::Formatter<'_>) -> std::fmt::Result {
-        write!(
-            f,
-            "const {}: {} = {}",
-            self.pattern, self.r#type, self.expression
-        )
-    }
-}
-
-impl Display for PrivateStatement {
-    fn fmt(&self, f: &mut std::fmt::Formatter<'_>) -> std::fmt::Result {
-        write!(
-            f,
-            "priv {}: {} = {}",
-            self.pattern, self.r#type, self.expression
-        )
-    }
-}
-
-=======
->>>>>>> ea6c7bb3
 impl Display for ConstrainStatement {
     fn fmt(&self, f: &mut std::fmt::Formatter<'_>) -> std::fmt::Result {
         write!(f, "constrain {}", self.0)
