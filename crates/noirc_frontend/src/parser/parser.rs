--- conflicted
+++ resolved
@@ -878,14 +878,6 @@
         for expr in parse_all(array_expr(expression()), valid) {
             let arr_lit = expr_to_array(expr);
             assert_eq!(arr_lit.length, 5);
-<<<<<<< HEAD
-
-            // All array types are unspecified at parse time. The type checker
-            // needs to iterate the whole array to ensure homogeneity
-            // so there is no advantage to deducing the type here.
-            assert_eq!(arr_lit.r#type, UnresolvedType::Unspecified);
-=======
->>>>>>> 99b407f2
         }
 
         parse_all_failing(
