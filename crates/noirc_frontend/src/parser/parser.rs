--- conflicted
+++ resolved
@@ -104,16 +104,8 @@
 }
 
 fn struct_fields() -> impl NoirParser<Vec<(Ident, Type)>> {
-<<<<<<< HEAD
     let type_parser =
-        parse_type_with_visibility(optional_pri_or_const(), parse_type_no_field_element());
-=======
-    parameters(parse_type_with_visibility(
-        optional_const(),
-        parse_type_no_field_element(),
-    ))
-}
->>>>>>> ea6c7bb3
+        parse_type_with_visibility(optional_const(), parse_type_no_field_element());
 
     ident()
         .then_ignore(just(Token::Colon))
@@ -270,28 +262,7 @@
 where
     P: ExprParser + 'a,
 {
-<<<<<<< HEAD
-    let let_statement = generic_declaration(Keyword::Let, expr_parser.clone(), Statement::new_let);
-    let priv_statement =
-        generic_declaration(Keyword::Priv, expr_parser.clone(), Statement::new_priv);
-    let const_statement = generic_declaration(Keyword::Const, expr_parser, Statement::new_const);
-
-    choice((let_statement, priv_statement, const_statement))
-}
-
-fn generic_declaration<'a, F, P>(
-    key: Keyword,
-    expr_parser: P,
-    f: F,
-) -> impl NoirParser<Statement> + 'a
-where
-    F: 'a + Clone + Fn(((Pattern, Type), Expression)) -> Statement,
-    P: ExprParser + 'a,
-{
-    let p = ignore_then_commit(keyword(key).labelled("statement"), pattern());
-=======
-    let p = ignore_then_commit(keyword(Keyword::Let).labelled("statement"), ident());
->>>>>>> ea6c7bb3
+    let p = ignore_then_commit(keyword(Keyword::Let).labelled("statement"), pattern());
     let p = p.then(optional_type_annotation());
     let p = then_commit_ignore(p, just(Token::Assign));
     let p = then_commit(p, expr_parser);
