--- conflicted
+++ resolved
@@ -183,14 +183,8 @@
                 self.handle_let_statement(env, let_stmt)
             }
             HirStatement::Assign(assign_stmt) => {
-<<<<<<< HEAD
                 //////////////TODO name is needed because we don't parse main arguments
                 let (ident_def, ident_name) = self.lvalue_ident_def_and_name(&assign_stmt.lvalue);
-=======
-                let ident_def = assign_stmt.identifier.id;
-                //////////////TODO temp this is needed because we don't parse main arguments
-                let ident_name = self.ident_name(&assign_stmt.identifier);
->>>>>>> cfe6b376
 
                 let rhs = self.expression_to_object(env, &assign_stmt.expression)?;
 
@@ -202,11 +196,7 @@
                 } else {
                     //var is not defined,
                     //let's do it here for now...TODO
-<<<<<<< HEAD
                     let typ = self.lvalue_type(&assign_stmt.lvalue);
-=======
-                    let typ = self.def_interner().id_type(assign_stmt.identifier.id);
->>>>>>> cfe6b376
                     self.bind_fresh_pattern(&ident_name, &typ, rhs);
                 }
 
@@ -220,18 +210,15 @@
 
     fn lvalue_type(&self, lvalue: &HirLValue) -> Type {
         match lvalue {
-            HirLValue::Ident(id) => self.def_interner().id_type(id),
+            HirLValue::Ident(ident) => self.def_interner().id_type(ident.id),
             HirLValue::MemberAccess { .. } => unimplemented!(),
             HirLValue::Index { .. } => unimplemented!(),
         }
     }
 
-    fn lvalue_ident_def_and_name(&self, lvalue: &HirLValue) -> (Option<IdentId>, String) {
+    fn lvalue_ident_def_and_name(&self, lvalue: &HirLValue) -> (DefinitionId, String) {
         match lvalue {
-            HirLValue::Ident(id) => {
-                let def = self.def_interner().ident_def(id);
-                (def, self.ident_name(id))
-            }
+            HirLValue::Ident(ident) => (ident.id, self.ident_name(ident)),
             HirLValue::MemberAccess { .. } => unimplemented!(),
             HirLValue::Index { .. } => unimplemented!(),
         }
