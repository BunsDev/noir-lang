--- conflicted
+++ resolved
@@ -210,14 +210,8 @@
             acir_gen.var_cache.get_or_compute_witness_unwrap(arr_element.clone(), evaluator, cfg);
         let func_input = FunctionInput { witness, num_bits };
         arr_element.set_witness(witness);
-<<<<<<< HEAD
         acir_gen.memory.insert(array_id, i, arr_element, Expression::one());
         inputs.push(func_input)
-=======
-        acir_gen.memory.insert(array.id, i, arr_element);
-
-        inputs.push(func_input);
->>>>>>> 52ce1fd3
     }
 
     inputs
