use acvm::acir::native_types::Expression;

use crate::{
    errors::RuntimeError,
    ssa::{
        acir_gen::{
            acir_mem::AcirMem,
            internal_var_cache::InternalVarCache,
            operations::{condition, load},
            InternalVar,
        },
        context::SsaContext,
        mem,
        node::Operation,
    },
    Evaluator,
};

pub(crate) fn evaluate(
    store: &Operation,
    acir_mem: &mut AcirMem,
    var_cache: &mut InternalVarCache,
    evaluator: &mut Evaluator,
    ctx: &SsaContext,
) -> Result<Option<InternalVar>, RuntimeError> {
    if let Operation::Store { array_id, index, value, predicate, .. } = *store {
        //maps the address to the rhs if address is known at compile time
        let index_var = var_cache.get_or_compute_internal_var_unwrap(index, evaluator, ctx);
        let value_var = var_cache.get_or_compute_internal_var_unwrap(value, evaluator, ctx);
        let value_with_predicate = if let Some(predicate) = predicate {
            if predicate.is_dummy() || ctx.is_one(predicate) {
                value_var
            } else if ctx.is_zero(predicate) {
<<<<<<< HEAD
                return None;
            } else {
                let pred = var_cache.get_or_compute_internal_var_unwrap(predicate, evaluator, ctx);
                let dummy_load =
                    load::evaluate(array_id, index, acir_mem, var_cache, None, evaluator, ctx)
                        .unwrap();
=======
                return Ok(None);
            } else {
                let pred = var_cache.get_or_compute_internal_var_unwrap(predicate, evaluator, ctx);
                let dummy_load =
                    load::evaluate(array_id, index, acir_mem, var_cache, None, evaluator, ctx)?;
>>>>>>> f74e8fa8
                let result = condition::evaluate_expression(
                    pred.expression(),
                    value_var.expression(),
                    dummy_load.expression(),
                    evaluator,
                );
                result.into()
            }
        } else {
            value_var
        };

        match index_var.to_const() {
            Some(idx) => {
                let idx = mem::Memory::as_u32(idx);
                acir_mem.insert(array_id, idx, value_with_predicate);
            }
            None => {
                acir_mem.add_to_trace(
                    &array_id,
                    index_var.to_expression(),
                    value_with_predicate.to_expression(),
                    Expression::one(),
                );
            }
        }
    } else {
        unreachable!("Expected store, got {:?}", store.opcode());
    }
    //we do not generate constraint, so no output.
<<<<<<< HEAD
    None
=======
    Ok(None)
>>>>>>> f74e8fa8
}<|MERGE_RESOLUTION|>--- conflicted
+++ resolved
@@ -31,20 +31,11 @@
             if predicate.is_dummy() || ctx.is_one(predicate) {
                 value_var
             } else if ctx.is_zero(predicate) {
-<<<<<<< HEAD
-                return None;
-            } else {
-                let pred = var_cache.get_or_compute_internal_var_unwrap(predicate, evaluator, ctx);
-                let dummy_load =
-                    load::evaluate(array_id, index, acir_mem, var_cache, None, evaluator, ctx)
-                        .unwrap();
-=======
                 return Ok(None);
             } else {
                 let pred = var_cache.get_or_compute_internal_var_unwrap(predicate, evaluator, ctx);
                 let dummy_load =
                     load::evaluate(array_id, index, acir_mem, var_cache, None, evaluator, ctx)?;
->>>>>>> f74e8fa8
                 let result = condition::evaluate_expression(
                     pred.expression(),
                     value_var.expression(),
@@ -75,9 +66,5 @@
         unreachable!("Expected store, got {:?}", store.opcode());
     }
     //we do not generate constraint, so no output.
-<<<<<<< HEAD
-    None
-=======
     Ok(None)
->>>>>>> f74e8fa8
 }