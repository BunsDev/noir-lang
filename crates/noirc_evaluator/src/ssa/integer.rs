use super::{
    block::BlockId,
    //block,
    context::SsaContext,
    node::{self, Instruction, Node, NodeId, NodeObj, Operation},
    optim,
};
use acvm::FieldElement;
use num_bigint::BigUint;
use num_traits::{One, Zero};
use std::convert::TryInto;
use std::{collections::HashMap, ops::Neg};

//Returns the maximum bit size of short integers
pub fn short_integer_max_bit_size() -> u32 {
    //TODO: it should be FieldElement::max_num_bits()/2, but for now we do not support more than 128 bits as well
    //This allows us to do use u128 to represent integer constant values
    u32::min(FieldElement::max_num_bits() / 2, 128)
}

//Gets the maximum value of the instruction result
pub fn get_instruction_max(
    ctx: &SsaContext,
    ins: &node::Instruction,
    max_map: &mut HashMap<NodeId, BigUint>,
    vmap: &HashMap<NodeId, NodeId>,
) -> BigUint {
    let r_max = get_obj_max_value(ctx, None, ins.rhs, max_map, vmap);
    let l_max = get_obj_max_value(ctx, None, ins.lhs, max_map, vmap);
    get_instruction_max_operand(ctx, ins, l_max, r_max, max_map, vmap)
}

//Gets the maximum value of the instruction result using the provided operand maximum
pub fn get_instruction_max_operand(
    ctx: &SsaContext,
    ins: &node::Instruction,
    left_max: BigUint,
    right_max: BigUint,
    max_map: &mut HashMap<NodeId, BigUint>,
    vmap: &HashMap<NodeId, NodeId>,
) -> BigUint {
    match ins.operator {
        node::Operation::Load(array) => get_load_max(ctx, ins.lhs, max_map, vmap, array),
        node::Operation::Sub => {
            //TODO uses interval analysis instead
            if matches!(ins.res_type, node::ObjectType::Unsigned(_)) {
                if let Some(lhs_const) = ctx.get_as_constant(ins.lhs) {
                    let lhs_big = BigUint::from_bytes_be(&lhs_const.to_bytes());
                    if right_max <= lhs_big {
                        //todo unsigned
                        return lhs_big;
                    }
                }
            }
            get_max_value(ins, left_max, right_max)
        }
        node::Operation::Constrain(_) => {
            //ContrainOp::Eq :
            //TODO... we should update the max_map AFTER the truncate is processed (else it breaks it)
            // let min = BigUint::min(left_max.clone(), right_max.clone());
            // max_map.insert(ins.lhs, min.clone());
            // max_map.insert(ins.rhs, min);
            get_max_value(ins, left_max, right_max)
        }
        _ => get_max_value(ins, left_max, right_max),
    }
}

// Retrieve max possible value of a node; from the max_map if it was already computed
// or else we compute it.
// we use the value array (get_current_value2) in order to handle truncate instructions
// we need to do it because rust did not allow to modify the instruction in block_overflow..
pub fn get_obj_max_value(
    ctx: &SsaContext,
    obj: Option<&NodeObj>,
    id: NodeId,
    max_map: &mut HashMap<NodeId, BigUint>,
    vmap: &HashMap<NodeId, NodeId>,
) -> BigUint {
    let id = get_value_from_map(id, vmap);
    if max_map.contains_key(&id) {
        return max_map[&id].clone();
    }
<<<<<<< HEAD
    if id == NodeId::dummy() {
        return BigUint::zero(); //a non-argument has no max
    }
    let obj_ = obj.unwrap_or_else(|| &igen[id]);
=======

    let obj_ = obj.unwrap_or_else(|| &ctx[id]);
>>>>>>> ebf01b9e

    let result = match obj_ {
        NodeObj::Obj(v) => {
            if v.size_in_bits() > 100 {
                dbg!(&v);
            }
            (BigUint::one() << v.size_in_bits()) - BigUint::one()
        } //TODO check for signed type
        NodeObj::Instr(i) => get_instruction_max(ctx, i, max_map, vmap),
        NodeObj::Const(c) => c.value.clone(), //TODO panic for string constants
    };
    max_map.insert(id, result.clone());
    result
}

//Creates a truncate instruction for obj_id
pub fn truncate(
    ctx: &mut SsaContext,
    obj_id: NodeId,
    bit_size: u32,
    max_map: &mut HashMap<NodeId, BigUint>,
) -> Option<NodeId> {
    // get type
    let obj = &ctx[obj_id];
    let obj_type = obj.get_type();
    let obj_name = format!("{}", obj);
    //ensure truncate is needed:
    let v_max = &max_map[&obj_id];

    if *v_max >= BigUint::one() << bit_size {
        //TODO is this leaking some info????
        let rhs_bitsize = ctx.get_or_create_const(
            FieldElement::from(bit_size as i128),
            node::ObjectType::Unsigned(32),
        );
        //Create a new truncate instruction '(idx): obj trunc bit_size'
        //set current value of obj to idx
        let mut i = Instruction::new(Operation::Trunc, obj_id, rhs_bitsize, obj_type, None);
        if i.res_name.ends_with("_t") {
            //TODO we should use %t so that we can check for this substring (% is not a valid char for a variable name) in the name and then write name%t[number+1]
        }
        i.res_name = obj_name + "_t";
        i.bit_size = v_max.bits() as u32;
        let i_id = ctx.add_instruction(i);
        max_map.insert(i_id, BigUint::from((1_u128 << bit_size) - 1));
        Some(i_id)
        //we now need to call fix_truncate(), it is done in a separate function in order to not overwhelm the arguments list.
    } else {
        None
    }
}

//Set the id and parent block of the truncate instruction
//This is needed because the instruction is inserted into a block and not added in the current block like regular instructions
//We also update the value array
pub fn fix_truncate(
    eval: &mut SsaContext,
    id: NodeId,
    prev_id: NodeId,
    block_idx: BlockId,
    vmap: &mut HashMap<NodeId, NodeId>,
) {
    if let Some(ins) = eval.try_get_mut_instruction(id) {
        ins.parent_block = block_idx;
        vmap.insert(prev_id, id);
    }
}

//Adds the variable to the list of variables that need to be truncated
fn add_to_truncate(
    ctx: &SsaContext,
    obj_id: NodeId,
    bit_size: u32,
    to_truncate: &mut HashMap<NodeId, u32>,
    max_map: &HashMap<NodeId, BigUint>,
) -> BigUint {
    let v_max = &max_map[&obj_id];
    if *v_max >= BigUint::one() << bit_size {
        if let Some(node::NodeObj::Const(_)) = &ctx.try_get_node(obj_id) {
            return v_max.clone(); //a constant cannot be truncated, so we exit the function gracefully
        }
        let truncate_bits;
        if to_truncate.contains_key(&obj_id) {
            truncate_bits = u32::min(to_truncate[&obj_id], bit_size);
            to_truncate.insert(obj_id, truncate_bits);
        } else {
            to_truncate.insert(obj_id, bit_size);
            truncate_bits = bit_size;
        }
        return BigUint::from(truncate_bits - 1);
    }
    v_max.clone()
}

//Truncate the 'to_truncate' list
fn process_to_truncate(
    ctx: &mut SsaContext,
    new_list: &mut Vec<NodeId>,
    to_truncate: &mut HashMap<NodeId, u32>,
    max_map: &mut HashMap<NodeId, BigUint>,
    block_idx: BlockId,
    vmap: &mut HashMap<NodeId, NodeId>,
) {
    for (id, bit_size) in to_truncate.iter() {
        if let Some(truncate_idx) = truncate(ctx, *id, *bit_size, max_map) {
            //TODO properly handle signed arithmetic...
            fix_truncate(ctx, truncate_idx, *id, block_idx, vmap);
            new_list.push(truncate_idx);
        }
    }
    to_truncate.clear();
}

//Update right and left operands of the provided instruction
fn update_ins_parameters(
    ctx: &mut SsaContext,
    id: NodeId,
    lhs: NodeId,
    rhs: NodeId,
    ins_arg: Vec<NodeId>,
    max_value: Option<BigUint>,
) {
    let mut ins = ctx.try_get_mut_instruction(id).unwrap();
    ins.lhs = lhs;
    ins.rhs = rhs;
    if let Some(max_v) = max_value {
        ins.max_value = max_v;
    }
    ins.ins_arguments = ins_arg;
}

fn update_ins(ctx: &mut SsaContext, id: NodeId, copy_from: &node::Instruction) {
    let mut ins = ctx.try_get_mut_instruction(id).unwrap();
    ins.lhs = copy_from.lhs;
    ins.rhs = copy_from.rhs;
    ins.operator = copy_from.operator;
    ins.max_value = copy_from.max_value.clone();
    ins.bit_size = copy_from.bit_size;
}

//Add required truncate instructions on all blocks
pub fn overflow_strategy(ctx: &mut SsaContext) {
    let mut max_map: HashMap<NodeId, BigUint> = HashMap::new();
    let mut memory_map = HashMap::new();
    tree_overflow(ctx, ctx.first_block, &mut max_map, &mut memory_map);
}

//implement overflow strategy following the dominator tree
pub fn tree_overflow(
    ctx: &mut SsaContext,
    b_idx: BlockId,
    max_map: &mut HashMap<NodeId, BigUint>,
    memory_map: &mut HashMap<u32, NodeId>,
) {
    block_overflow(ctx, b_idx, max_map, memory_map);
    //TODO: Handle IF statements in there:
    for b in ctx[b_idx].dominated.clone() {
        tree_overflow(ctx, b, &mut max_map.clone(), &mut memory_map.clone());
    }
}

//overflow strategy for one block
pub fn block_overflow(
    ctx: &mut SsaContext,
    block_id: BlockId,
    max_map: &mut HashMap<NodeId, BigUint>,
    memory_map: &mut HashMap<u32, NodeId>,
) {
    //for each instruction, we compute the resulting max possible value (in term of the field representation of the operation)
    //when it is over the field charac, or if the instruction requires it, then we insert truncate instructions
    // The instructions are insterted in a duplicate list( because of rust ownership..), which we use for
    // processing another cse round for the block because the truncates may be duplicated.
    let mut instructions = Vec::new();
    let mut new_list = Vec::new();
    let mut truncate_map = HashMap::new();
    let mut modify_ins = None;
    let mut trunc_size = FieldElement::zero();

    //RIA...
    for iter in &ctx[block_id].instructions {
        instructions.push((*ctx.try_get_instruction(*iter).unwrap()).clone());
    }
    //since we process the block from the start, the block value map is not relevant
    let mut value_map = HashMap::new();
    let mut delete_ins = false; //a virer apres le merge???
    for mut ins in instructions {
        if matches!(
            ins.operator,
            node::Operation::Nop
                | node::Operation::Call(_)
                | node::Operation::Res
                | node::Operation::Ret
        ) {
            //For now we skip completely functions from overflow; that means arguments are NOT truncated.
            //The reasoning is that this is handled by doing the overflow strategy after the function has been inlined
            continue;
        }
        let mut ins_args = Vec::new();
        let mut i_lhs = ins.lhs;
        let mut i_rhs = ins.rhs;
        //we propagate optimised loads - todo check if it is needed because there is cse at the end
        if node::is_binary(ins.operator) {
            //binary operation:
            i_lhs = optim::propagate(ctx, ins.lhs);
            i_rhs = optim::propagate(ctx, ins.rhs);
        }
        //We retrieve get_current_value() in case a previous truncate has updated the value map
        let r_id = get_value_from_map(i_rhs, &value_map);
        let mut update_instruction = false;
        if r_id != ins.rhs {
            ins.rhs = r_id;
            update_instruction = true;
        }
        let l_id = get_value_from_map(i_lhs, &value_map);
        if l_id != ins.lhs {
            ins.lhs = l_id;
            update_instruction = true;
        }
<<<<<<< HEAD
        let r_obj = igen.try_get_node(r_id);
        let l_obj = igen.try_get_node(l_id);
        let r_max = get_obj_max_value(igen, r_obj, r_id, max_map, &value_map);
        let l_max = get_obj_max_value(igen, l_obj, l_id, max_map, &value_map);
        //insert required truncates, except for field type or dummy node
        let to_truncate = ins.truncate_required(get_size_in_bits(l_obj), get_size_in_bits(r_obj));
        if to_truncate.0 && l_obj.is_some() && get_type(l_obj) != node::ObjectType::NativeField {
            //adds a new truncate(lhs) instruction
            add_to_truncate(
                igen,
                l_id,
                get_size_in_bits(l_obj),
                &mut truncate_map,
                max_map,
            );
=======

        let r_obj = &ctx[r_id];
        let l_obj = &ctx[l_id];
        let r_max = get_obj_max_value(ctx, Some(r_obj), r_id, max_map, &value_map);
        let l_max = get_obj_max_value(ctx, Some(l_obj), l_id, max_map, &value_map);

        //insert required truncates
        let to_truncate = ins.truncate_required(l_obj.size_in_bits(), r_obj.size_in_bits());
        if to_truncate.0 {
            //adds a new truncate(lhs) instruction
            add_to_truncate(ctx, l_id, l_obj.size_in_bits(), &mut truncate_map, max_map);
>>>>>>> ebf01b9e
        }
        if to_truncate.1 && r_obj.is_some() && get_type(r_obj) != node::ObjectType::NativeField {
            //adds a new truncate(rhs) instruction
<<<<<<< HEAD
            add_to_truncate(
                igen,
                r_id,
                get_size_in_bits(r_obj),
                &mut truncate_map,
                max_map,
            );
=======
            add_to_truncate(ctx, r_id, r_obj.size_in_bits(), &mut truncate_map, max_map);
>>>>>>> ebf01b9e
        }
        match ins.operator {
            node::Operation::Load(_) => {
                //TODO we use a local memory map for now but it should be used in arguments
                //for instance, the join block of a IF should merge the two memorymaps using the condition value
                if let Some(adr) = super::mem::Memory::to_u32(ctx, ins.lhs) {
                    if let Some(val) = memory_map.get(&adr) {
                        //optimise static load
                        ins.is_deleted = true;
                        ins.rhs = *val;
                    }
                }
            }
            node::Operation::Store(_) => {
                if let Some(adr) = super::mem::Memory::to_u32(ctx, ins.lhs) {
                    //optimise static store
                    memory_map.insert(adr, ins.lhs);
                    delete_ins = true;
                }
            }
            node::Operation::Cast => {
                //TODO for now the types we support here are only all integer types (field, signed, unsigned, bool)
                //so a cast would normally translate to a truncate.
                //if res_type and lhs have the same bit size (in a large sens, which include field elements)
                //then either they have the same type and should have been simplified
                //or they don't have the same sign so we keep the cast operator
                //if res_type is smaller than lhs bit size, we look if lhs can hold directly into res_type
                // if not, we need to truncate lhs to a res_type. We modify directly the cast instruction into a truncate
                // in other cases we can keep the cast instruction
                // for instance if res_type is greater than lhs bit size, we need to truncate lhs to its bit size and use the truncate
                // result in the cast, but this is handled by the truncate_required
                // after this function, all cast instructions refer to casting lhs into a bigger (or equal) type
                // anyother case has been transformed into the latter using truncates.
                if ins.res_type == get_type(l_obj) {
                    ins.is_deleted = true;
                    ins.rhs = ins.lhs;
                }
                if ins.res_type.bits() < get_size_in_bits(l_obj)
                    && r_max.bits() as u32 > ins.res_type.bits()
                {
                    //we need to truncate
                    update_instruction = true;
                    trunc_size = FieldElement::from(ins.res_type.bits() as i128);
                    let mut mod_ins = Instruction::new(
                        node::Operation::Trunc,
                        l_id,
                        l_id,
                        ins.res_type,
                        Some(ins.parent_block),
                    );
                    mod_ins.bit_size = l_max.bits() as u32;
                    modify_ins = Some(mod_ins);
                    //TODO name for the instruction: modify_ins.res_name = l_obj."name"+"_t";
                    //n.b. we do not update value map because we re-use the cast instruction
                }
            }
            // node::Operation::Call(_) => {
            //     for a in &ins.ins_arguments {
            //         add_to_truncate(igen, *a, igen[*a].get_type().bits(), &mut truncate_map, max_map);
            //     }
            // }
            _ => (),
        }
        let mut ins_max = get_instruction_max(ctx, &ins, max_map, &value_map);
        if ins_max.bits() >= (FieldElement::max_num_bits() as u64)
            && ins.res_type != node::ObjectType::NativeField
        {
            //let's truncate a and b:
            //- insert truncate(lhs) dans la list des instructions
            //- insert truncate(rhs) dans la list des instructions
            //- update r_max et l_max
            //n.b we could try to truncate only one of them, but then we should check if rhs==lhs.
<<<<<<< HEAD
            let l_trunc_max = add_to_truncate(
                igen,
                l_id,
                get_size_in_bits(l_obj),
                &mut truncate_map,
                max_map,
            );
            let r_trunc_max = add_to_truncate(
                igen,
                r_id,
                get_size_in_bits(r_obj),
                &mut truncate_map,
                max_map,
            );
=======
            let l_trunc_max =
                add_to_truncate(ctx, l_id, l_obj.size_in_bits(), &mut truncate_map, max_map);
            let r_trunc_max =
                add_to_truncate(ctx, r_id, r_obj.size_in_bits(), &mut truncate_map, max_map);
>>>>>>> ebf01b9e
            ins_max = get_instruction_max_operand(
                ctx,
                &ins,
                l_trunc_max.clone(),
                r_trunc_max.clone(),
                max_map,
                &value_map,
            );
            if ins_max.bits() >= FieldElement::max_num_bits().into() {
                let message = format!(
                    "Require big int implementation, the bit size is too big for the field: {}, {}",
                    l_trunc_max.bits(),
                    r_trunc_max.bits()
                );
                panic!("{}", message);
            }
        }
        process_to_truncate(
            ctx,
            &mut new_list,
            &mut truncate_map,
            max_map,
            block_id,
            &mut value_map,
        );
        if delete_ins {
            delete_ins = false;
        } else {
            new_list.push(ins.id);
            let l_new = get_value_from_map(l_id, &value_map);
            let r_new = get_value_from_map(r_id, &value_map);
            if l_new != l_id || r_new != r_id || is_sub(&ins.operator) {
                update_instruction = true;
            }

            for a in &ins.ins_arguments {
                let a_new = get_value_from_map(*a, &value_map);
                if !update_instruction && *a != a_new {
                    update_instruction = true;
                }
                ins_args.push(a_new);
            }

            if update_instruction {
                let mut max_r_value = None;
                if is_sub(&ins.operator) {
                    //for now we pass the max value to the instruction, we could also keep the max_map e.g in the block (or max in each nodeobj)
                    //sub operations require the max value to ensure it does not underflow
                    max_r_value = Some(max_map[&r_new].clone());
                    //we may do that in future when the max_map becomes more used elsewhere (for other optim)
                }
                if let Some(modified_ins) = &mut modify_ins {
                    modified_ins.rhs =
                        ctx.get_or_create_const(trunc_size, node::ObjectType::Unsigned(32));
                    modified_ins.lhs = l_new;
                    if let Some(max_v) = max_r_value {
                        modified_ins.max_value = max_v;
                    }
                    update_ins(ctx, ins.id, modified_ins);
                } else {
<<<<<<< HEAD
                    update_ins_parameters(igen, ins.id, l_new, r_new, ins_args, max_r_value);
=======
                    update_ins_parameters(ctx, ins.id, l_new, r_new, max_r_value);
>>>>>>> ebf01b9e
                }
            }
        }
    }

    update_value_array(ctx, block_id, &value_map);

    //We run another round of CSE for the block in order to remove possible duplicated truncates, this will assign 'new_list' to the block instructions
    let mut anchor = HashMap::new();
    optim::block_cse(ctx, block_id, &mut anchor, &mut new_list);
}

fn update_value_array(ctx: &mut SsaContext, block_id: BlockId, vmap: &HashMap<NodeId, NodeId>) {
    let block = &mut ctx[block_id];
    for (old, new) in vmap {
        block.value_map.insert(*old, *new); //TODO we must merge rather than update
    }
}

//Get current value using the provided vmap
pub fn get_value_from_map(id: NodeId, vmap: &HashMap<NodeId, NodeId>) -> NodeId {
    *vmap.get(&id).unwrap_or(&id)
}

fn get_size_in_bits(obj: Option<&node::NodeObj>) -> u32 {
    if let Some(v) = obj {
        v.size_in_bits()
    } else {
        0
    }
}

fn get_type(obj: Option<&node::NodeObj>) -> node::ObjectType {
    if let Some(v) = obj {
        v.get_type()
    } else {
        node::ObjectType::NotAnObject
    }
}

pub fn get_load_max(
    ctx: &SsaContext,
    address: NodeId,
    max_map: &mut HashMap<NodeId, BigUint>,
    vmap: &HashMap<NodeId, NodeId>,
    array: u32,
    // obj_type: node::ObjectType,
) -> BigUint {
    if let Some(adr_as_const) = ctx.get_as_constant(address) {
        let adr: u32 = adr_as_const.to_u128().try_into().unwrap();
        if let Some(&value) = ctx.mem.memory_map.get(&adr) {
            return get_obj_max_value(ctx, None, value, max_map, vmap);
        }
    };
    ctx.mem.arrays[array as usize].max.clone() //return array max
                                               //  return obj_type.max_size();
}

//Returns the max value of an operation from an upper bound of left and right hand sides
//Function is used to check for overflows over the field size, this is why we use BigUint.
pub fn get_max_value(ins: &Instruction, lhs_max: BigUint, rhs_max: BigUint) -> BigUint {
    let max_value = match ins.operator {
        Operation::Add => lhs_max + rhs_max,
        Operation::SafeAdd => todo!(),
        Operation::Sub => {
            let r_mod = BigUint::one() << ins.res_type.bits();
            let mut k = &rhs_max / &r_mod;
            if &rhs_max % &r_mod != BigUint::zero() {
                k += BigUint::one();
            }
            assert!(&k * &r_mod >= rhs_max);
            lhs_max + k * r_mod
        }
        Operation::SafeSub => todo!(),
        Operation::Mul => lhs_max * rhs_max,
        Operation::SafeMul => todo!(),
        Operation::Udiv => lhs_max,
        Operation::Sdiv => todo!(),
        Operation::Urem => rhs_max - BigUint::one(),
        Operation::Srem => todo!(),
        Operation::Div => todo!(),
        Operation::Eq => BigUint::one(),
        Operation::Ne => BigUint::one(),
        Operation::Ugt => BigUint::one(),
        Operation::Uge => BigUint::one(),
        Operation::Ult => BigUint::one(),
        Operation::Ule => BigUint::one(),
        Operation::Sgt => BigUint::one(),
        Operation::Sge => BigUint::one(),
        Operation::Slt => BigUint::one(),
        Operation::Sle => BigUint::one(),
        Operation::Lt => BigUint::one(),
        Operation::Gt => BigUint::one(),
        Operation::Lte => BigUint::one(),
        Operation::Gte => BigUint::one(),
        Operation::And => ins.res_type.max_size(),
        Operation::Not => ins.res_type.max_size(),
        Operation::Or => ins.res_type.max_size(),
        Operation::Xor => ins.res_type.max_size(),
        //'a cast a' means we cast a into res_type of the instruction
        Operation::Cast => {
            let type_max = ins.res_type.max_size();
            BigUint::min(lhs_max, type_max)
        }
        Operation::Trunc => BigUint::min(
            lhs_max,
            BigUint::from(2_u32).pow(rhs_max.try_into().unwrap()) - BigUint::from(1_u32),
        ),
        //'a = b': a and b must be of same type.
        Operation::Ass => rhs_max,
        Operation::Nop | Operation::Jne | Operation::Jeq | Operation::Jmp => todo!(),
        Operation::Phi => BigUint::max(lhs_max, rhs_max), //TODO operands are in phi_arguments, not lhs/rhs!!
        Operation::Constrain(_) => BigUint::zero(),       //min(lhs_max, rhs_max),
        Operation::Load(_) => {
            unreachable!();
        }
        Operation::Store(_) => BigUint::zero(),
        Operation::Call(_) => ins.res_type.max_size(), //TODO interval analysis but we also need to get the arguments (ins_arguments)
        Operation::Ret => todo!(),
        Operation::Res => todo!(),
        Operation::Intrinsic(opcode) => {
            match opcode {
                acvm::acir::OPCODE::SHA256
                | acvm::acir::OPCODE::Blake2s
                | acvm::acir::OPCODE::Pedersen
                | acvm::acir::OPCODE::FixedBaseScalarMul
                | acvm::acir::OPCODE::ToBits => BigUint::zero(), //pointers do not overflow
                acvm::acir::OPCODE::SchnorrVerify | acvm::acir::OPCODE::EcdsaSecp256k1 => {
                    BigUint::one()
                } //verify returns 0 or 1
                _ => todo!(),
            }
        }
    };
    if ins.res_type == node::ObjectType::NativeField {
        //Native Field operations cannot overflow so they will not be truncated
        if max_value >= BigUint::from_bytes_be(&FieldElement::one().neg().to_bytes()) {
            return BigUint::from_bytes_be(&FieldElement::one().neg().to_bytes());
        }
    }
    max_value
}

//indicates if the operation is a substraction, we need to check them for underflow
pub fn is_sub(operator: &Operation) -> bool {
    matches!(operator, Operation::Sub | Operation::SafeSub)
}<|MERGE_RESOLUTION|>--- conflicted
+++ resolved
@@ -81,15 +81,10 @@
     if max_map.contains_key(&id) {
         return max_map[&id].clone();
     }
-<<<<<<< HEAD
     if id == NodeId::dummy() {
         return BigUint::zero(); //a non-argument has no max
     }
-    let obj_ = obj.unwrap_or_else(|| &igen[id]);
-=======
-
     let obj_ = obj.unwrap_or_else(|| &ctx[id]);
->>>>>>> ebf01b9e
 
     let result = match obj_ {
         NodeObj::Obj(v) => {
@@ -308,49 +303,31 @@
             ins.lhs = l_id;
             update_instruction = true;
         }
-<<<<<<< HEAD
-        let r_obj = igen.try_get_node(r_id);
-        let l_obj = igen.try_get_node(l_id);
-        let r_max = get_obj_max_value(igen, r_obj, r_id, max_map, &value_map);
-        let l_max = get_obj_max_value(igen, l_obj, l_id, max_map, &value_map);
+        let r_obj = ctx.try_get_node(r_id);
+        let l_obj = ctx.try_get_node(l_id);
+        let r_max = get_obj_max_value(ctx, r_obj, r_id, max_map, &value_map);
+        let l_max = get_obj_max_value(ctx, l_obj, l_id, max_map, &value_map);
         //insert required truncates, except for field type or dummy node
         let to_truncate = ins.truncate_required(get_size_in_bits(l_obj), get_size_in_bits(r_obj));
         if to_truncate.0 && l_obj.is_some() && get_type(l_obj) != node::ObjectType::NativeField {
             //adds a new truncate(lhs) instruction
             add_to_truncate(
-                igen,
+                ctx,
                 l_id,
                 get_size_in_bits(l_obj),
                 &mut truncate_map,
                 max_map,
             );
-=======
-
-        let r_obj = &ctx[r_id];
-        let l_obj = &ctx[l_id];
-        let r_max = get_obj_max_value(ctx, Some(r_obj), r_id, max_map, &value_map);
-        let l_max = get_obj_max_value(ctx, Some(l_obj), l_id, max_map, &value_map);
-
-        //insert required truncates
-        let to_truncate = ins.truncate_required(l_obj.size_in_bits(), r_obj.size_in_bits());
-        if to_truncate.0 {
-            //adds a new truncate(lhs) instruction
-            add_to_truncate(ctx, l_id, l_obj.size_in_bits(), &mut truncate_map, max_map);
->>>>>>> ebf01b9e
         }
         if to_truncate.1 && r_obj.is_some() && get_type(r_obj) != node::ObjectType::NativeField {
             //adds a new truncate(rhs) instruction
-<<<<<<< HEAD
             add_to_truncate(
-                igen,
+                ctx,
                 r_id,
                 get_size_in_bits(r_obj),
                 &mut truncate_map,
                 max_map,
             );
-=======
-            add_to_truncate(ctx, r_id, r_obj.size_in_bits(), &mut truncate_map, max_map);
->>>>>>> ebf01b9e
         }
         match ins.operator {
             node::Operation::Load(_) => {
@@ -423,27 +400,20 @@
             //- insert truncate(rhs) dans la list des instructions
             //- update r_max et l_max
             //n.b we could try to truncate only one of them, but then we should check if rhs==lhs.
-<<<<<<< HEAD
             let l_trunc_max = add_to_truncate(
-                igen,
+                ctx,
                 l_id,
                 get_size_in_bits(l_obj),
                 &mut truncate_map,
                 max_map,
             );
             let r_trunc_max = add_to_truncate(
-                igen,
+                ctx,
                 r_id,
                 get_size_in_bits(r_obj),
                 &mut truncate_map,
                 max_map,
             );
-=======
-            let l_trunc_max =
-                add_to_truncate(ctx, l_id, l_obj.size_in_bits(), &mut truncate_map, max_map);
-            let r_trunc_max =
-                add_to_truncate(ctx, r_id, r_obj.size_in_bits(), &mut truncate_map, max_map);
->>>>>>> ebf01b9e
             ins_max = get_instruction_max_operand(
                 ctx,
                 &ins,
@@ -504,11 +474,7 @@
                     }
                     update_ins(ctx, ins.id, modified_ins);
                 } else {
-<<<<<<< HEAD
-                    update_ins_parameters(igen, ins.id, l_new, r_new, ins_args, max_r_value);
-=======
-                    update_ins_parameters(ctx, ins.id, l_new, r_new, max_r_value);
->>>>>>> ebf01b9e
+                    update_ins_parameters(ctx, ins.id, l_new, r_new, ins_args, max_r_value);
                 }
             }
         }
