use super::acir_gen::InternalVar;
use super::context::SsaContext;
use super::node::{self, Node, NodeId};
use acvm::FieldElement;
<<<<<<< HEAD
use noirc_frontend::monomorphisation::ast::{Definition, LocalId};
=======
use noirc_frontend::monomorphisation::ast::DefinitionId;
>>>>>>> 7d78e70d
use num_bigint::BigUint;
use num_traits::ToPrimitive;

use std::collections::HashMap;
use std::convert::TryInto;

#[derive(Default)]
pub struct Memory {
    arrays: Vec<MemArray>,
    pub last_adr: u32,                    //last address in 'memory'
    pub memory_map: HashMap<u32, NodeId>, //maps memory adress to expression
}

#[derive(Debug, Copy, Clone, PartialEq, Eq, PartialOrd, Ord, Hash)]
pub struct ArrayId(u32);

impl ArrayId {
    pub fn dummy() -> ArrayId {
        ArrayId(std::u32::MAX)
    }
}

#[derive(Debug, Clone)]
pub struct MemArray {
    pub id: ArrayId,
    pub element_type: node::ObjectType, //type of elements
    pub values: Vec<InternalVar>,
    pub name: String,
    pub def: Definition,
    pub len: u32,     //number of elements
    pub adr: u32,     //base address of the array
    pub max: BigUint, //Max possible value of array elements
}

impl MemArray {
    fn new(
        id: ArrayId,
        definition: Definition,
        name: &str,
        of: node::ObjectType,
        len: u32,
    ) -> MemArray {
        assert!(len > 0);
        MemArray {
            id,
            element_type: of,
            name: name.to_string(),
            values: Vec::new(),
            def: definition,
            len,
            adr: 0,
            max: of.max_size(),
        }
    }

    pub fn absolute_adr(&self, idx: u32) -> u32 {
        self.adr + idx
    }
}

impl Memory {
    /// Retrieves the ArrayId of the last array in Memory.
    /// Panics if self does not contain at least 1 array.
    pub fn last_id(&self) -> ArrayId {
        ArrayId(self.arrays.len() as u32 - 1)
    }

    //dereference a pointer
    pub fn deref(ctx: &SsaContext, id: NodeId) -> Option<ArrayId> {
        ctx.try_get_node(id).and_then(|var| match var.get_type() {
            node::ObjectType::Pointer(a) => Some(a),
            _ => None,
        })
    }

    pub fn create_new_array(
        &mut self,
        len: u32,
        el_type: node::ObjectType,
        arr_name: &str,
    ) -> ArrayId {
        let id = ArrayId(self.arrays.len() as u32);
<<<<<<< HEAD
        let dummy_id = Definition::Local(LocalId(u32::MAX));
=======
        let dummy_id = DefinitionId(u32::MAX);
>>>>>>> 7d78e70d
        let mut new_array = MemArray::new(id, dummy_id, arr_name, el_type, len);
        new_array.adr = self.last_adr;
        self.arrays.push(new_array);
        self.last_adr += len;
        id
    }

    pub fn as_u32(value: FieldElement) -> u32 {
        let big_v = BigUint::from_bytes_be(&value.to_bytes());
        let mut modulus = BigUint::from(2_u32);
        modulus = modulus.pow(32);
        let result = big_v % modulus;
        result.to_u32().unwrap()
    }

    pub fn to_u32(ctx: &SsaContext, id: NodeId) -> Option<u32> {
        if let Some(index_as_constant) = ctx.get_as_constant(id) {
            if let Ok(address) = index_as_constant.to_u128().try_into() {
                return Some(address);
            }
            //Invalid memory address
        }
        None //Not a constant object
    }

    //returns the value of the element array[index], if it exists in the memory_map
    pub fn get_value_from_map(&self, array_id: ArrayId, index: u32) -> Option<&NodeId> {
        let adr = self[array_id].absolute_adr(index);
        self.memory_map.get(&adr)
    }
}

impl std::ops::Index<ArrayId> for Memory {
    type Output = MemArray;

    fn index(&self, index: ArrayId) -> &Self::Output {
        &self.arrays[index.0 as usize]
    }
}

impl std::ops::IndexMut<ArrayId> for Memory {
    fn index_mut(&mut self, index: ArrayId) -> &mut Self::Output {
        &mut self.arrays[index.0 as usize]
    }
}<|MERGE_RESOLUTION|>--- conflicted
+++ resolved
@@ -2,11 +2,7 @@
 use super::context::SsaContext;
 use super::node::{self, Node, NodeId};
 use acvm::FieldElement;
-<<<<<<< HEAD
 use noirc_frontend::monomorphisation::ast::{Definition, LocalId};
-=======
-use noirc_frontend::monomorphisation::ast::DefinitionId;
->>>>>>> 7d78e70d
 use num_bigint::BigUint;
 use num_traits::ToPrimitive;
 
@@ -89,11 +85,7 @@
         arr_name: &str,
     ) -> ArrayId {
         let id = ArrayId(self.arrays.len() as u32);
-<<<<<<< HEAD
         let dummy_id = Definition::Local(LocalId(u32::MAX));
-=======
-        let dummy_id = DefinitionId(u32::MAX);
->>>>>>> 7d78e70d
         let mut new_array = MemArray::new(id, dummy_id, arr_name, el_type, len);
         new_array.adr = self.last_adr;
         self.arrays.push(new_array);
