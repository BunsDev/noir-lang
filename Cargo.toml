[workspace]

members = [
    "crates/noirc_evaluator",
    "crates/noirc_frontend",
    "crates/noirc_errors",
    "crates/noirc_driver",
    "crates/nargo",
    "crates/nargo_cli",
    "crates/fm",
    "crates/arena",
    "crates/noirc_abi",
    "crates/iter-extended",
    "crates/wasm",
]
default-members = ["crates/nargo_cli"]

[workspace.package]
# x-release-please-start-version
version = "0.4.1"
# x-release-please-end
authors = ["The Noir Team <team@noir-lang.org>"]
edition = "2021"
rust-version = "1.66"

[workspace.dependencies]
<<<<<<< HEAD
# acvm = "0.8.0"
acvm = { version = "0.8.0", git = "https://github.com/noir-lang/acvm.git", branch = "kw/bytecode-vm" }
=======
acvm = "0.9.0"
>>>>>>> a10182e4
arena = { path = "crates/arena" }
fm = { path = "crates/fm" }
iter-extended = { path = "crates/iter-extended" }
nargo = { path = "crates/nargo" }
nargo_cli = { path = "crates/nargo_cli" }
noirc_abi = { path = "crates/noirc_abi" }
noirc_driver = { path = "crates/noirc_driver" }
noirc_errors = { path = "crates/noirc_errors" }
noirc_evaluator = { path = "crates/noirc_evaluator" }
noirc_frontend = { path = "crates/noirc_frontend" }
noir_wasm = { path = "crates/wasm" }

cfg-if = "1.0.0"
clap = { version = "4.1.4", features = ["derive"]}
codespan = "0.9.5"
codespan-reporting = "0.9.5"
chumsky = { git = "https://github.com/jfecher/chumsky", rev = "ad9d312" }
dirs = "4"
serde = { version = "1.0.136", features = ["derive"] }
smol_str = "0.1.17"
thiserror = "1.0.21"
toml = "0.7.2"
url = "2.2.0"
wasm-bindgen = { version = "0.2.83", features = ["serde-serialize"] }
wasm-bindgen-test = "0.3.33"<|MERGE_RESOLUTION|>--- conflicted
+++ resolved
@@ -24,12 +24,8 @@
 rust-version = "1.66"
 
 [workspace.dependencies]
-<<<<<<< HEAD
-# acvm = "0.8.0"
+#acvm = "0.9.0"
 acvm = { version = "0.8.0", git = "https://github.com/noir-lang/acvm.git", branch = "kw/bytecode-vm" }
-=======
-acvm = "0.9.0"
->>>>>>> a10182e4
 arena = { path = "crates/arena" }
 fm = { path = "crates/fm" }
 iter-extended = { path = "crates/iter-extended" }
